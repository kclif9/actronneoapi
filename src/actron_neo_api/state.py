--- conflicted
+++ resolved
@@ -89,7 +89,6 @@
 
         # Notify observers - don't let observer errors break the update
         for observer in self._observers:
-<<<<<<< HEAD
             try:
                 observer(serial_number, status_data)
             except Exception as e:
@@ -99,9 +98,6 @@
                     e,
                     exc_info=True,
                 )
-=======
-            observer(serial_number, status_data)
->>>>>>> ace10b82
 
         return status
 
