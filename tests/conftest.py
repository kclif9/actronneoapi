--- conflicted
+++ resolved
@@ -34,24 +34,7 @@
 
 
 @pytest.fixture
-<<<<<<< HEAD
 def sample_systems_response_neo(sample_system_neo) -> Dict[str, Any]:
-=======
-def sample_system_aconnect() -> Dict[str, Any]:
-    """Sample AC system response with Actron Connect type (ACM-2)."""
-    return {
-        "serial": "acm456",
-        "type": "aconnect",
-        "_links": {
-            "ac-status": {"href": "/api/v0/client/ac-systems/acm456/status"},
-            "commands": {"href": "/api/v0/client/ac-systems/acm456/commands"},
-        },
-    }
-
-
-@pytest.fixture
-def sample_systems_response_neo(sample_system_neo: Dict[str, Any]) -> Dict[str, Any]:
->>>>>>> a7e48d0a
     """Sample get_ac_systems response for Neo platform."""
     return {"_embedded": {"ac-system": [sample_system_neo]}}
 
@@ -63,15 +46,6 @@
 
 
 @pytest.fixture
-<<<<<<< HEAD
-=======
-def sample_systems_response_aconnect(sample_system_aconnect: Dict[str, Any]) -> Dict[str, Any]:
-    """Sample get_ac_systems response with Actron Connect system."""
-    return {"_embedded": {"ac-system": [sample_system_aconnect]}}
-
-
-@pytest.fixture
->>>>>>> a7e48d0a
 def sample_status_full() -> Dict[str, Any]:
     """Sample full status response with all data."""
     return {
