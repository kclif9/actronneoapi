--- conflicted
+++ resolved
@@ -4,11 +4,6 @@
   push:
     branches:
       - main
-<<<<<<< HEAD
-  pull_request:
-    types: [opened, reopened, synchronize]
-=======
->>>>>>> 24956660
 
 permissions:
   contents: write
